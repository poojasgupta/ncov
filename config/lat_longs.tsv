--- conflicted
+++ resolved
@@ -545,11 +545,6 @@
 division	Bangladesh	24.506442	90.041454
 division	Baranya	46.0485	18.2719
 division	Barcelona	41.394769	2.173828
-<<<<<<< HEAD
-=======
-division	Basel	47.559198	7.59064
-division	Basel-Land	47.4418	7.7644
->>>>>>> cd2dbe0a
 division	Basel-Stadt	47.557238	7.595666
 division	Basel-Land	47.493316	7.714938
 division	Basque Country	42.9896	-2.6189
