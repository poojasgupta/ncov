--- conflicted
+++ resolved
@@ -1,8 +1,5 @@
-<<<<<<< HEAD
 import copy
-=======
 from datetime import date
->>>>>>> c3fa6a5e
 from os import environ
 from socket import getfqdn
 from getpass import getuser
